import { supabase } from "./supabase";

/**
 * Retrieves proposals by group ID(s) from the database
 * @param {Object} params - The parameters object
 * @param {string|string[]} params.groupId - Single group ID or array of group IDs to fetch proposals for
 * @returns {Promise<Array<Object>|null>} Array of proposal objects with group names, or null if no proposals found
 * @throws {Error} If groupId is not provided or if there's a database error
 * @example
 * // Get proposals for a single group
 * const proposals = await getProposalsByGroupId({ groupId: '123' });
 *
 * // Get proposals for multiple groups
 * const proposals = await getProposalsByGroupId({ groupId: ['123', '456'] });
 */
export async function getProposalsByGroupId({ groupId }) {
  if (!groupId) {
    throw new Error("groupId is required");
  }

  // Convert single groupId to array if it's not already
  const groupIds = Array.isArray(groupId) ? groupId : [groupId];

  const { data, error } = await supabase
    .schema("ignitionzk")
    .from("proposals")
    .select(
      `
      *,
      groups (
        name
      )
    `
    )
    .in("group_id", groupIds);

  if (error) {
    if (error.code === "PGRST116") {
      return null;
    }
    throw new Error(error.message);
  }

  // Transform the data to include group name directly in the proposal object
  return data.map((proposal) => ({
    ...proposal,
    group_name: proposal.groups.name,
  }));
}

/**
 * Updates the status type of a proposal in the database
 * @param {Object} params - The parameters object
 * @param {string} params.proposalId - The ID of the proposal to update
<<<<<<< HEAD
 * @param {string} params.status_type - The new status to set for the proposal
 * @returns {Promise<Object>} The updated proposal object
 * @throws {Error} If proposalId or status_type is not provided, or if there's a database error
=======
 * @param {string} params.statusType - The new status type to set for the proposal
 * @returns {Promise<Object>} The updated proposal object
 * @throws {Error} If proposalId or statusType is not provided, or if there's a database error
>>>>>>> 349e9573
 * @example
 * const updatedProposal = await updateProposalStatus({
 *   proposalId: '123',
 *   statusType: 'approved'
 * });
 */
<<<<<<< HEAD
export async function updateProposalStatus({ proposalId, status_type }) {
  if (!proposalId) {
    throw new Error("proposalId is required");
  }
  if (!status_type) {
    throw new Error("status_type is required");
=======
export async function updateProposalStatus({ proposalId, statusType }) {
  if (!proposalId) {
    throw new Error("proposalId is required");
  }
  if (!statusType) {
    throw new Error("statusType is required");
>>>>>>> 349e9573
  }

  const { data, error } = await supabase
    .schema("ignitionzk")
    .from("proposals")
<<<<<<< HEAD
    .update({ status_type })
    .eq("id", proposalId)
=======
    .update({ status_type: statusType })
    .eq("proposal_id", proposalId)
>>>>>>> 349e9573
    .select()
    .single();

  if (error) {
    throw new Error(error.message);
  }

  return data;
}<|MERGE_RESOLUTION|>--- conflicted
+++ resolved
@@ -52,48 +52,28 @@
  * Updates the status type of a proposal in the database
  * @param {Object} params - The parameters object
  * @param {string} params.proposalId - The ID of the proposal to update
-<<<<<<< HEAD
- * @param {string} params.status_type - The new status to set for the proposal
- * @returns {Promise<Object>} The updated proposal object
- * @throws {Error} If proposalId or status_type is not provided, or if there's a database error
-=======
  * @param {string} params.statusType - The new status type to set for the proposal
  * @returns {Promise<Object>} The updated proposal object
  * @throws {Error} If proposalId or statusType is not provided, or if there's a database error
->>>>>>> 349e9573
  * @example
  * const updatedProposal = await updateProposalStatus({
  *   proposalId: '123',
  *   statusType: 'approved'
  * });
  */
-<<<<<<< HEAD
-export async function updateProposalStatus({ proposalId, status_type }) {
-  if (!proposalId) {
-    throw new Error("proposalId is required");
-  }
-  if (!status_type) {
-    throw new Error("status_type is required");
-=======
 export async function updateProposalStatus({ proposalId, statusType }) {
   if (!proposalId) {
     throw new Error("proposalId is required");
   }
   if (!statusType) {
     throw new Error("statusType is required");
->>>>>>> 349e9573
   }
 
   const { data, error } = await supabase
     .schema("ignitionzk")
     .from("proposals")
-<<<<<<< HEAD
-    .update({ status_type })
-    .eq("id", proposalId)
-=======
     .update({ status_type: statusType })
     .eq("proposal_id", proposalId)
->>>>>>> 349e9573
     .select()
     .single();
 
