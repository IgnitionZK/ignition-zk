import { useMutation } from "@tanstack/react-query";
import { updateProposalStatus } from "../../../services/apiProposals";

/**
 * Custom hook for updating a proposal's status type
 * @returns {Object} An object containing the mutation function and loading state
 * @property {Function} updateStatus - Function to update a proposal's status type
 * @property {boolean} isLoading - Boolean indicating if the mutation is in progress
 */
export function useUpdateProposalStatus() {
  const { mutate: updateStatus, isLoading } = useMutation({
    /**
     * Mutation function to update a proposal's status type
     * @param {Object} params - The parameters for updating a proposal's status type
     * @param {string} params.proposalId - The ID of the proposal to update
<<<<<<< HEAD
     * @param {string} params.status_type - The new status value
     * @returns {Promise} A promise that resolves when the status is updated
     */
    mutationFn: ({ proposalId, status_type }) =>
      updateProposalStatus({ proposalId, status_type }),
=======
     * @param {string} params.statusType - The new status type value
     * @returns {Promise} A promise that resolves when the status type is updated
     */
    mutationFn: ({ proposalId, statusType }) =>
      updateProposalStatus({ proposalId, statusType }),
>>>>>>> 349e9573
    onError: (err) => {
      console.log("ERROR", err);
    },
  });

  return { updateStatus, isLoading };
}<|MERGE_RESOLUTION|>--- conflicted
+++ resolved
@@ -13,19 +13,11 @@
      * Mutation function to update a proposal's status type
      * @param {Object} params - The parameters for updating a proposal's status type
      * @param {string} params.proposalId - The ID of the proposal to update
-<<<<<<< HEAD
-     * @param {string} params.status_type - The new status value
-     * @returns {Promise} A promise that resolves when the status is updated
-     */
-    mutationFn: ({ proposalId, status_type }) =>
-      updateProposalStatus({ proposalId, status_type }),
-=======
      * @param {string} params.statusType - The new status type value
      * @returns {Promise} A promise that resolves when the status type is updated
      */
     mutationFn: ({ proposalId, statusType }) =>
       updateProposalStatus({ proposalId, statusType }),
->>>>>>> 349e9573
     onError: (err) => {
       console.log("ERROR", err);
     },
